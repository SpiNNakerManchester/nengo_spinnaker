--- conflicted
+++ resolved
@@ -692,14 +692,9 @@
         netlist = model.make_netlist()
 
         # Check that the netlist is as expected
-<<<<<<< HEAD
-        assert set(netlist.vertices) == set([vertex_a0, vertex_a1, vertex_b])
-        assert len(netlist.nets) == 1
-=======
         assert set(netlist.vertices) == set([vertex_a0, vertex_a1,
                                              vertex_a2, vertex_b])
-        assert len(netlist.nets) == 2
->>>>>>> ceb5a0bd
+        assert len(netlist.nets) == 1
         for net in netlist.nets:
             assert net.sources == [vertex_a0, vertex_a1]
             assert net.sinks == [vertex_b]
